--- conflicted
+++ resolved
@@ -31,10 +31,7 @@
 	rcmgr "github.com/libp2p/go-libp2p/p2p/host/resource-manager"
 	"github.com/libp2p/go-libp2p/p2p/net/connmgr"
 	"github.com/libp2p/go-libp2p/p2p/net/swarm"
-<<<<<<< HEAD
 	"github.com/libp2p/go-libp2p/p2p/protocol/ping"
-=======
->>>>>>> 5d52ab5d
 	"github.com/mr-tron/base58"
 	ma "github.com/multiformats/go-multiaddr"
 	madns "github.com/multiformats/go-multiaddr-dns"
@@ -1063,7 +1060,6 @@
 					return
 				}
 
-<<<<<<< HEAD
 				logger.Debug("found peer", zap.String("peer_id", peer.ID.String()))
 				err := h.Connect(ctx, peer)
 				if err != nil {
@@ -1079,22 +1075,6 @@
 					)
 				}
 			}()
-=======
-			logger.Debug("found peer", zap.String("peer_id", peer.ID.String()))
-			err := h.Connect(ctx, peer)
-			if err != nil {
-				logger.Debug(
-					"error while connecting to blossomsub peer",
-					zap.String("peer_id", peer.ID.String()),
-					zap.Error(err),
-				)
-			} else {
-				logger.Debug(
-					"connected to peer",
-					zap.String("peer_id", peer.ID.String()),
-				)
-			}
->>>>>>> 5d52ab5d
 		}
 	}
 
